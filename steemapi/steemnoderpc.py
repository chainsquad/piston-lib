--- conflicted
+++ resolved
@@ -1,19 +1,9 @@
-<<<<<<< HEAD
 import re
-from grapheneapi.graphenewsrpc import GrapheneWebsocketRPC
-import threading
-from websocket import create_connection
-import json
 import time
 from . import exceptions
 from .exceptions import NoAccessApi, RPCError
-=======
->>>>>>> 4af15eba
+from grapheneapi.graphenewsrpc import GrapheneWebsocketRPC
 import logging
-import time
-
-from grapheneapi.graphenewsrpc import GrapheneWebsocketRPC
-
 log = logging.getLogger("grapheneapi.steemnoderpc")
 
 

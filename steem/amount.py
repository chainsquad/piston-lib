<<<<<<< HEAD
import math


=======
>>>>>>> 48d7bd80
class Amount(object):
    def __init__(self, amountString):
        self.amount, self.asset = amountString.split(" ")
        self.amount = float(self.amount)

    def __str__(self):
        if self.asset == "SBD":
            prec = 3
        elif self.asset == "STEEM":
            prec = 3
        elif self.asset == "VESTS":
            prec = 6
        else:
            prec = 6
        return "{:.{prec}f} {}".format(self.amount, self.asset, prec=prec)<|MERGE_RESOLUTION|>--- conflicted
+++ resolved
@@ -1,9 +1,3 @@
-<<<<<<< HEAD
-import math
-
-
-=======
->>>>>>> 48d7bd80
 class Amount(object):
     def __init__(self, amountString):
         self.amount, self.asset = amountString.split(" ")

--- conflicted
+++ resolved
@@ -291,11 +291,7 @@
                    options.get("allow_votes", self["allow_votes"]),
                "allow_curation_rewards":
                    options.get("allow_curation_rewards", self["allow_curation_rewards"]),
-<<<<<<< HEAD
-                "extensions":
-=======
                "extensions":
->>>>>>> 6d8ea818
                    options.get("extensions", []),
                }
         )
